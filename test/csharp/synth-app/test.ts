--- conflicted
+++ resolved
@@ -14,13 +14,7 @@
   });
 
   test("synth generates JSON", async () => {
-<<<<<<< HEAD
-    driver.synth()
+    await driver.synth()
     expect(driver.synthesizedStack('csharp-simple')).toMatchSnapshot()
-  })
-=======
-    await driver.synth()
-    expect(driver.synthesizedStack()).toMatchSnapshot()
   }, 180_000);
->>>>>>> 6d607573
 })