--- conflicted
+++ resolved
@@ -2,18 +2,13 @@
 
 RUN yum install -y unzip jq && curl https://raw.githubusercontent.com/pypa/pipenv/master/get-pipenv.py | python3
 
-<<<<<<< HEAD
-ENV DEFAULT_TERRAFORM_VERSION=0.13.4
-ENV TF_PLUGIN_CACHE_DIR="/root/.terraform.d/plugin-cache"
-=======
-ENV DEFAULT_TERRAFORM_VERSION=0.13.0                                \
+ENV DEFAULT_TERRAFORM_VERSION=0.13.4                                \
     TF_PLUGIN_CACHE_DIR="/root/.terraform.d/plugin-cache"           \
 # MAVEN_OPTS is set in jsii/superchain with -Xmx512m. This isn't enough memory for provider generation.
     MAVEN_OPTS="-Xms256m -Xmx3G"
->>>>>>> cbf526c9
 
 # Install Terraform
-RUN AVAILABLE_TERRAFORM_VERSIONS="0.12.29 0.13.4 ${DEFAULT_TERRAFORM_VERSION}" && \
+RUN AVAILABLE_TERRAFORM_VERSIONS="0.12.29 0.13.0 ${DEFAULT_TERRAFORM_VERSION}" && \
     for VERSION in ${AVAILABLE_TERRAFORM_VERSIONS}; do curl -LOk https://releases.hashicorp.com/terraform/${VERSION}/terraform_${VERSION}_linux_amd64.zip && \
     mkdir -p /usr/local/bin/tf/versions/${VERSION} && \
     unzip terraform_${VERSION}_linux_amd64.zip -d /usr/local/bin/tf/versions/${VERSION} && \
